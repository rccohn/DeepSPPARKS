<<<<<<< HEAD
# TODO ssh for container, update env variables needed for each experiment
## SAMPLE VALUES- REPLACE WITH YOUR OWN
#Should be saved as ".env" when you are ready
# mlflow tracking uri: http server (ip specified by $MLIP ), port 5000
# note for docker env file, comments must be on their own line, and quotes are not
# processed. Thus, a="4" # comment gets parsed to a='"4" # comment'
# also it appears that env variables unfortunately don't get processed
=======
# ssh folder configured for container use (ie permissions/owner must be configured for user "root", see readme for more info
# needed if mlflow tracking uses a sftp artifact backend
# even if a different backend is used, this should point to an existing folder so that docker does not create an unused
# volume. Mounted as read only so container cannot accidentally alter ssh keys.
CONTAINER_SSH=/home/USER/.ssh
>>>>>>> 149c754d

# root directory for datasets (contains each dataset as a subdirectory)
# mounted as read-only so experiment can never accidentally alter raw data
RAW_DATA_ROOT=/home/USER/data/datasets

# processed data root, contains featurized data that can actually be used by a model during experiments
# mounted as read/write, allowing container to save featurized data to host, for re-use with later
# experiments with the same dataset/features/targets.
PROCESSED_DATA_ROOT=/home/USER/data/processed

# for experiments that use transfer learning with VGG16
VGG16_IMAGENET_PATH=/home/USER/models/vgg16

<|MERGE_RESOLUTION|>--- conflicted
+++ resolved
@@ -1,18 +1,10 @@
-<<<<<<< HEAD
-# TODO ssh for container, update env variables needed for each experiment
-## SAMPLE VALUES- REPLACE WITH YOUR OWN
-#Should be saved as ".env" when you are ready
-# mlflow tracking uri: http server (ip specified by $MLIP ), port 5000
-# note for docker env file, comments must be on their own line, and quotes are not
-# processed. Thus, a="4" # comment gets parsed to a='"4" # comment'
-# also it appears that env variables unfortunately don't get processed
-=======
+# environment variables for mlflow experiments
+
 # ssh folder configured for container use (ie permissions/owner must be configured for user "root", see readme for more info
 # needed if mlflow tracking uses a sftp artifact backend
 # even if a different backend is used, this should point to an existing folder so that docker does not create an unused
 # volume. Mounted as read only so container cannot accidentally alter ssh keys.
 CONTAINER_SSH=/home/USER/.ssh
->>>>>>> 149c754d
 
 # root directory for datasets (contains each dataset as a subdirectory)
 # mounted as read-only so experiment can never accidentally alter raw data
